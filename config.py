--- conflicted
+++ resolved
@@ -39,11 +39,7 @@
     valid_lr_lmdb_path = f"data/valid_lmdb/FSRCNN/TG191_LRbicx{upscale_factor}_lmdb"
     valid_hr_lmdb_path = f"data/valid_lmdb/FSRCNN/TG191_HR_lmdb"
 
-<<<<<<< HEAD
     image_size = 36
-=======
-    image_size = 20
->>>>>>> d95ed1dc
     batch_size = 16
     num_workers = 4
 
